--- conflicted
+++ resolved
@@ -1,5 +1,5 @@
 # elgato-streamdeck
-Library for interacting with Elgato Stream Decks through [hidapi](https://crates.io/crates/hidapi). 
+Library for interacting with Elgato Stream Decks through [hidapi](https://crates.io/crates/hidapi).
 Heavily based on [python-elgato-streamdeck](https://github.com/abcminiuser/python-elgato-streamdeck) and partially on
 [streamdeck library for rust](https://github.com/ryankurte/rust-streamdeck).
 
@@ -19,7 +19,7 @@
 ```
 Unplugging and plugging back in the device should also help
 
-You should also create group called "plugdev" and add yourself to it, so you get access to the devices. 
+You should also create group called "plugdev" and add yourself to it, so you get access to the devices.
 You also need to restart the user session to let user group changes to kick in
 
 ## Example
@@ -62,7 +62,7 @@
 
 
 ## Supported Devices
-Support of the devices is the same as from libraries above, I personally tested Original v2 and Plus. 
+Support of the devices is the same as from libraries above, I personally tested Original v2 and Plus.
 I'll just keep updating this library to match upstream libraries.
 
 But as it stands, this library should support following devices:
@@ -78,8 +78,5 @@
 - Stream Deck Neo (thanks to [@ejiektpobehuk](https://github.com/ejiektpobehuk), [@AkechiShiro](https://github.com/AkechiShiro) and [node-elgato-stream-deck](https://github.com/Julusian/node-elgato-stream-deck))
 - Ajazz AKP153 (thanks to [@ZCube](https://github.com/ZCube))
 - Ajazz AKP153E (thanks to [@teras](https://github.com/teras))
-<<<<<<< HEAD
 - MiraBox HSV293S (thanks to [@czyz](https://github.com/czyz))
-=======
-- Ajazz AKP815 (thanks to [@teras](https://github.com/teras))
->>>>>>> 7d59845a
+- Ajazz AKP815 (thanks to [@teras](https://github.com/teras))