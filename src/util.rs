--- conflicted
+++ resolved
@@ -138,11 +138,7 @@
     }
 
     match kind {
-<<<<<<< HEAD
-        Kind::Akp153 | Kind::Akp153E | Kind::MiraBoxHSV293S => {
-=======
-        Kind::Akp153 | Kind::Akp153E | Kind::Akp815 => {
->>>>>>> 7d59845a
+        Kind::Akp153 | Kind::Akp153E | Kind::Akp815 | Kind::MiraBoxHSV293S => {
             let mut bools = vec![];
 
             for i in 0..kind.key_count() {
